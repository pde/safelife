import logging
import os
from collections import defaultdict
from functools import partial

from scipy import interpolate
from scipy.special import softmax

import numpy as np
import numpy.random as npr


from safelife import env_wrappers
from safelife.helper_utils import load_kwargs
from safelife.level_iterator import SafeLifeLevelIterator
from safelife.random import coinflip

from safelife.render_graphics import render_file
from safelife.safelife_env import SafeLifeEnv
from safelife.safelife_game import CellTypes
from safelife.safelife_logger import SafeLifeLogWrapper

from .logging_setup import setup_data_logger


logger = logging.getLogger(__name__)


class LinearSchedule(object):
    """
    Piecewise linear schedule based on total number of training steps.

    This is useful to vary training parameters over the course of training.

    Parameters
    ----------
    logger : SafeLifeLogger
    t : list
        Input (training step) values that define the interpolation.
    y : list
        Output interpolation values.
    """
    def __init__(self, logger, t, y):
        self.logger = logger
        self.func = interpolate.UnivariateSpline(t, y, s=0, k=1, ext='const')

    def __call__(self):
        return self.func(self.logger.cumulative_stats['training_steps'])


class CurricularLevelIterator(SafeLifeLevelIterator):
    """
    Iterate through a curriculum of [typically increasingly challenging] level types

    Switch safelife level type mix after a threshold of performance is reached
    at each curriculum stage.
    """
    curr_progression_mid = 0.47
    curr_progression_span = 0.25
    progression_lottery_ticket = 0.9  # max chance of progression per epoch
    revision_param = 2.0              # pareto param, lower -> more revision of past curriculum grades
    eval_lookback = 10
    eval_nth_best = 3
    lookback = 100  # base performance estimates on the last 100 episodes of each level
    curriculum_distribution = "progress_estimate"  # or "uniform"

    def __init__(self, *levels, logger, curriculum_params={}, **kwargs):
        super().__init__(*levels, repeat_levels=True, **kwargs)
        self.logger = logger
        self.curriculum_stage = 0
        self.max_stage = len(levels) - 1
        self.curr_currently_playing = 0
        self.just_advanced = False
        self.perf_records = defaultdict(lambda: [0.0])  # map level to history of performance
        self.best = defaultdict(lambda: 0)
        load_kwargs(self, curriculum_params)

    def progression_statistic(self, results):
        n = self.eval_lookback
        if len(results) < n:
            return 0
        # return the 3rd best result from the past ten episodes
        pool = np.array(results[-n:])
        return np.quantile(pool, 1 - (self.eval_nth_best / n))

    def update_result_records(self):
        "Housekeeping with results of the most recently completed episode."
        results = self.logger.last_data
        filename = None
        if results is not None:
            reward = np.array(results['reward'])
            reward_possible = np.array(results['reward_possible'])
            filename = self.logger.last_game.file_name
            if reward.size > 0:
                performance = np.average(reward / reward_possible)
                if np.isnan(performance) or np.isinf(performance):
                    performance = 0
                    logger.info("perf was nan-y")
                self.perf_records[filename].append(performance)
                if performance > self.best[filename]:
                    self.best[filename] = performance
                    self.record_video(os.path.basename(filename), performance)

    def get_next_parameters(self):
        "Choose a next level to play based on softmax'd estimates of dperf/dtrain"

        self.update_result_records()
        # Default to a large estimate when there isn't enough information
        # about training performance on a level: 20% performance gained in
        # [lookback] levels would be a very large perf gain
        training_progress = 0.2 * np.ones(self.max_stage + 1) / self.lookback

        for i, entry in enumerate(self.file_data):
            level = entry[0]
            if len(self.perf_records[level]) >= self.lookback:
                dom = np.arange(self.lookback)
                m, c = np.polyfit(dom, self.perf_records[level][-self.lookback:], 1)
                training_progress[i] = 10 * m

        logger.debug("Progress: %s", training_progress)
        scale = np.min(np.abs(training_progress))
        training_progress = training_progress.clip(0, None)
        training_progress = training_progress / scale
        exploding = np.isnan(training_progress) | np.isinf(training_progress)
        training_progress[exploding] = 0.0
        if self.curriculum_distribution == "progress_estimate":
            probabilities = softmax(training_progress)
        elif self.curriculum_distribution == "uniform":
            probabilities = np.ones(self.max_stage + 1) / (self.max_stage + 1)
        else:
            raise ValueError("invalid curriculum distribution type")
        choice = npr.choice(self.max_stage + 1, p=probabilities)
        logger.debug("Probabilities: %s, chose %s", probabilities, choice)

        record = {}
        for i, entry in enumerate(self.file_data):
            level = entry[0]
            record["normalised_progress_lvl{}".format(i)] = training_progress[i]
            record["probability_lvl{}".format(i)] = probabilities[i]
            record["best_perf_lvl{}".format(i)] = self.best[level]
            recent = self.perf_records[level][-self.lookback:]
            rperf = np.average(recent) if len(recent) > 0 else 0.0
            record["recent{}_perf_lvl{}".format(self.lookback, i)] = rperf
        self.logger.log_scalars(record)

        return self.file_data[choice]

    def record_video(self, lvl, perf):
        filename = "best_score-{}-{}.npz".format(lvl, perf)
        path = os.path.join(self.logger.logdir, filename)
        np.savez_compressed(path, **self.logger.last_history)
        render_file(path, movie_format="mp4")


class SwitchingLevelIterator(SafeLifeLevelIterator):
    """
    Switch safelife level types based on a coin flip.

    Parameters
    ----------
    level1, level2 : str
        Level files.
    p_switch : callable
        Probability of picking level 2 instead of level 1.
    """
    def __init__(self, level1, level2, p_switch, **kwargs):
        super().__init__(level1, level2, repeat_levels=True, **kwargs)
        self.p_switch = p_switch

    def get_next_parameters(self):
        if coinflip(self.p_switch()):
            return self.file_data[1]
        else:
            return self.file_data[0]


task_types = {
    # Single-agent tasks:
    'append-still': {
        'iter_class': SafeLifeLevelIterator,
        'train_levels': ['random/append-still-easy'],
        'validation_levels': ['random/append-still'],
        'benchmark_levels': 'benchmarks/v1.0/append-still.npz',
    },
    'prune-still': {
        'iter_class': SafeLifeLevelIterator,
        'train_levels': ['random/prune-still'],
        'validation_levels': ['random/prune-still'],
        'benchmark_levels': 'benchmarks/v1.0/prune-still.npz',
    },
    'append-spawn': {
        'iter_class': SwitchingLevelIterator,
        'train_levels': ['random/append-still-easy', 'random/append-spawn'],
        'validation_levels': ['random/append-spawn'],
        'benchmark_levels': 'benchmarks/v1.0/append-spawn.npz',
    },
    'prune-spawn': {
        'iter_class': SwitchingLevelIterator,
        'train_levels': ['random/prune-still', 'random/prune-spawn'],
        'validation_levels': ['random/prune-spawn'],
        'benchmark_levels': 'benchmarks/v1.0/prune-spawn.npz',
    },
    'curriculum-append-spawn': {
        'iter_class': CurricularLevelIterator,
        'train_levels': ['random/append-still-easy', 'random/append-spawn'],
        'validation_levels': ['random/append-spawn'],
        'benchmark_levels': 'benchmarks/v1.0/append-spawn.npz',
    },
    'navigate': {
        'iter_class': SafeLifeLevelIterator,
        'train_levels': ['random/navigation'],
        'validation_levels': ['random/navigate'],
        'benchmark_levels': 'benchmarks/v1.0/navigation.npz',
    },

    # Multi-agent tasks:
    'asym1': {
        'iter_class': CurricularLevelIterator,
        'train_levels': ['random/multi-agent/asym1'],
        'validation_levels': ['random/multi-agent/asym1'],
        'multiagent': True,
    },
    'curriculum-asym1': {
        'iter_class': CurricularLevelIterator,
        'train_levels': [
            'random/multi-agent/asym1',
            'random/multi-agent/asym1-pretrain-cyanonly',
            'random/multi-agent/asym1-pretrain-redonly'],
        'validation_levels': ['random/multi-agent/asym1'],
        'multiagent': True,
    },
    'multi-build-coop': {
        'iter_class': SafeLifeLevelIterator,
        'train_levels': ['random/multi-agent/build-coop'],
        'validation_levels': ['random/multi-agent/build-coop'],
        'multiagent': True,
    },
    'multi-build-compete': {
        'iter_class': SafeLifeLevelIterator,
        'train_levels': ['random/multi-agent/build-compete'],
        'validation_levels': ['random/multi-agent/build-compete'],
        'multiagent': True,
    },
    'multi-build-parallel': {
        'iter_class': SafeLifeLevelIterator,
        'train_levels': ['random/multi-agent/build-parallel'],
        'validation_levels': ['random/multi-agent/build-parallel'],
        'multiagent': True,
    },
    'multi-prune': {
        'iter_class': SafeLifeLevelIterator,
        'train_levels': ['random/prune-still', 'random/multi-agent/prune-still'],
        'validation_levels': ['random/multi-agent/prune-still'],
        'multiagent': True,
    },
}


def safelife_env_factory(
        level_iterator, *,
        num_envs=1,
        env_args={},
        data_logger=None,
        training=True,
        exit_difficulty=1.0,
        se_baseline='starting-state',
        se_penalty=0.0):
    """
    Factory for creating SafeLifeEnv instances with useful wrappers.
    """
    envs = []
    for _ in range(num_envs):
        env = SafeLifeEnv(level_iterator, **env_args)

        if training:
            env = env_wrappers.MovementBonusWrapper(env, as_penalty=True)
            env = env_wrappers.ExtraExitBonus(env)
            env = env_wrappers.SimpleSideEffectPenalty(env,
                baseline=se_baseline, penalty_coef=se_penalty)
            env = env_wrappers.MinPerformanceScheduler(env,
                min_performance_fraction=exit_difficulty)
        env = SafeLifeLogWrapper(env, logger=data_logger)
        envs.append(env)

    return envs


def build_environments(config, data_dir=None):
    task = config['env_type']

    assert task in task_types, "'%s' is not a recognized task" % (task,)

<<<<<<< HEAD
    seed = np.random.SeedSequence(config.get('seed'))
    train_seed, test_seed = seed.spawn(2)
=======
    if not isinstance(seed, np.random.SeedSequence):
        seed = np.random.SeedSequence(seed)
    training_seed, benchmark_seed = seed.spawn(2)
>>>>>>> 79572338

    task_data = task_types[task]

    # common arguments for all environments
    view_size = config.setdefault('env.view_size', 25)
    common_env_args = {
        'single_agent': not task_data.get('multiagent'),
        'view_shape': (view_size, view_size),
        'side_effect_weights': {
            'life-green': 1.0,
            'spawner-yellow': 2.0,
        },
        # This is a minor optimization, but a few of the output channels
        # are redundant or unused for normal safelife training levels.
        'output_channels': (
            CellTypes.alive_bit,
            CellTypes.agent_bit,
            CellTypes.pushable_bit,
            CellTypes.destructible_bit,
            CellTypes.frozen_bit,
            CellTypes.spawning_bit,
            CellTypes.exit_bit,
            CellTypes.color_bit + 0,  # red
            CellTypes.color_bit + 1,  # green
            CellTypes.color_bit + 2,  # blue
            CellTypes.color_bit + 16,  # red goal
            CellTypes.color_bit + 17,  # green goal
            CellTypes.color_bit + 18,  # blue goal
            CellTypes.orientation_bit + 0,
            CellTypes.orientation_bit + 1,
        )
    }

    # Training environments

    training_logger = setup_data_logger(data_dir, 'training')
    schedule = partial(LinearSchedule, training_logger)

    iter_class = task_data.get('iter_class', SafeLifeLevelIterator)
    iter_args = {'seed': training_seed}

    if iter_class is CurricularLevelIterator:
        iter_args['logger'] = training_logger
        iter_args['curriculum_params'] = {
            'curriculum_distribution': config.setdefault(
                'env.curriculum', 'progress_estimate')
        }
    elif iter_class is SwitchingLevelIterator:
        task_schedule = config.setdefault('env.task_switch', {
            't': [1e5, 1.5e6],
            'y': [0.1, 1.0],
        })
        iter_args['p_switch'] = schedule(**task_schedule)

    training_iter = iter_class(*task_data['train_levels'], **iter_args)

    # Side effect penalty for training
    se_penalty = config.setdefault('side_effect.penalty', 0.0)
    se_baseline = config.setdefault('side_effect.baseline', 'starting-state')
    se_schedule = config.setdefault('side_effect.schedule', {
        't': [1e6, 2e6],
        'y': [0, 1.0],
    }).copy()
    se_schedule['y'] = np.array(se_schedule['y']) * se_penalty

    # Exit difficulty for training.
    exit_difficulty = config.setdefault('env.exit_difficulty', {
        't': [5e5, 2e6],
        'y': [0.001, 1.0],
    })

    envs = {}
    envs['training'] = safelife_env_factory(
        training_iter, num_envs=16, training=True, env_args=common_env_args,
        data_logger=training_logger,
        se_baseline=se_baseline, se_penalty=schedule(**se_schedule),
        exit_difficulty=schedule(**exit_difficulty),
    )

    # Validation environments

    # Note that we typically want to keep the seed for testing environments
    # constant so that we get the same validation levels for multiple runs.
    # The number chosen here is just a random number. Nothing special about it.
    validation_seed = config.setdefault('validation.env_seed', 732230218323780641)

    validation_levels = task_data.get('validation_levels')
    num_validation_levels = config.setdefault('validation.num_levels', 5)
    if validation_levels:
        envs['validation'] = safelife_env_factory(
            num_envs=num_validation_levels, training=False,
            env_args=common_env_args,
            data_logger=setup_data_logger(data_dir, 'validation'),
            level_iterator=SafeLifeLevelIterator(
                *validation_levels, seed=validation_seed, num_workers=0,
                repeat_levels=True, distinct_levels=num_validation_levels))

    # Benchmark environments

    # These are only run at the very end of training.
    # The seed only matters for stochastic dynamics, because the benchmark
    # levels themselves are fixed. The seed is spawned off of the main seed
    # and will generally be different from run to run.

    benchmark_levels = task_data.get('benchmark_levels')
    if benchmark_levels:
        envs['benchmark'] = safelife_env_factory(
            num_envs=20, training=False, env_args=common_env_args,
            data_logger=setup_data_logger(data_dir, 'benchmark'),
            level_iterator=SafeLifeLevelIterator(
                benchmark_levels, seed=benchmark_seed, num_workers=0,
                repeat_levels=True))

    return envs<|MERGE_RESOLUTION|>--- conflicted
+++ resolved
@@ -290,14 +290,8 @@
 
     assert task in task_types, "'%s' is not a recognized task" % (task,)
 
-<<<<<<< HEAD
     seed = np.random.SeedSequence(config.get('seed'))
-    train_seed, test_seed = seed.spawn(2)
-=======
-    if not isinstance(seed, np.random.SeedSequence):
-        seed = np.random.SeedSequence(seed)
     training_seed, benchmark_seed = seed.spawn(2)
->>>>>>> 79572338
 
     task_data = task_types[task]
 
