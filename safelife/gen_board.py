--- conflicted
+++ resolved
@@ -2,11 +2,8 @@
 from scipy import ndimage, signal
 
 from .game_physics import CellTypes, SafeLife
-<<<<<<< HEAD
 from .helper_utils import coinflip
-=======
 from . import speedups
->>>>>>> c36046fd
 
 
 def make_partioned_regions(shape, alpha=1.0, max_regions=5, min_regions=2):
