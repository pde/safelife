#!/usr/bin/env python3

"""
Main entry point for starting a training job.
"""

import argparse
import logging
import os
import platform
import shutil
import subprocess
import sys
import time
import json

import numpy as np
import torch


<<<<<<< HEAD
parser = argparse.ArgumentParser(description="""
    Run agent training using proximal policy optimization.

    This will set up the data/log directories, optionally install any needed
    dependencies, start tensorboard, configure loggers, and start the actual
    training loop. If the data directory already exists, it will prompt for
    whether the existing data should be overwritten or appended. The latter
    allows for training to be restarted if interrupted.
    """)
parser.add_argument('data_dir', nargs='?',
    help="the directory in which to store this run's data")
parser.add_argument('--run-type', choices=('train', 'benchmark', 'inspect'),
    default='train',
    help="What to do once the algorithm and environments have been loaded. "
    "If 'train', train the model. If 'benchmark', run the model on testing "
    "environments. If 'inspect', load an ipython prompt for interactive "
    "debugging.")
parser.add_argument('--algo', choices=('ppo', 'dqn', 'mppo'), default='ppo')
parser.add_argument('-e', '--env-type', default='append-spawn')
parser.add_argument('-s', '--steps', type=float, default=6e6,
    help='Length of training in steps (default: 6e6).')
parser.add_argument('--seed', default=None, type=int)
parser.add_argument('--deterministic', action="store_true",
    help="If set, uses deterministic cudnn routines. This may slow "
    "down training, but it should make the results reproducable.")

parser.add_argument('--port', type=int,
    help="Port on which to run tensorboard.")
parser.add_argument('-w', '--wandb', action='store_true',
    help='Use wandb for analytics.')
parser.add_argument('--project', default=None,
    help='[Entity and] project for wandb. '
    'Eg: "safelife/multiagent" or "multiagent"')
parser.add_argument('--shutdown', action="store_true",
    help="Shut down the system when the job is complete"
    "(helpful for running remotely).")
parser.add_argument('--ensure-gpu', action='store_true',
    help="Check that the machine we're running on has CUDA support")

parser.add_argument('-x', '--extra-params', default=None,
    help="Extra config values/hyperparameters. Should be loadable as JSON.")

args = parser.parse_args()

if args.extra_params:
    try:
        args.extra_params = json.loads(args.extra_params)
        assert isinstance(args.extra_params, dict)
    except (json.JSONDecodeError, AssertionError):
        print(f"'{args.extra_params}' is not a valid JSON dictionary. "
            "Make sure to escape your quotes!")
        exit(1)


if args.seed is None:
    # Make sure the seed can be represented by floating point exactly.
    # This is just because we may want to pass it over the web, and javascript
    # doesn't have 64 bit integers.
    args.seed = np.random.randint(2**53)

assert args.wandb or args.data_dir or args.run_type == 'inspect', (
    "Either a data directory must be set or the wandb flag must be set. "
    "If wandb is set but there is no data directory, then a run name will be "
    "picked automatically.")

if args.ensure_gpu:
    assert torch.cuda.is_available(), "CUDA support requested but not available!"


# Build the C extensions and only _then_ import safelife modules.

safety_dir = os.path.realpath(os.path.dirname(__file__))
sys.path.insert(1, safety_dir)  # ensure current directory is on the path
subprocess.run([
    "python3", os.path.join(safety_dir, "setup.py"),
    "build_ext", "--inplace"
])

from safelife.random import set_rng  # noqa
from safelife.safelife_logger import SafeLifeLogger, summarize_run # noqa
from training import logging_setup  # noqa
from training import models  # noqa
from training.env_factory import build_environments  # noqa
from training.global_config import config  # noqa


# Check to see if the data directory is already in use

if args.data_dir is not None:
    data_dir = os.path.realpath(args.data_dir)
    job_name = os.path.basename(data_dir)
    if os.path.exists(data_dir) and args.run_type == 'train':
        print("The directory '%s' already exists." % data_dir)
        print("Would you like to overwrite the old data, append to it, or abort?")
        response = 'overwrite' if job_name.startswith('tmp') else None
        while response not in ('overwrite', 'append', 'abort'):
            response = input("(overwrite / append / abort) > ")
        if response == 'overwrite':
            print("Overwriting old data.")
            shutil.rmtree(data_dir)
        elif response == 'abort':
            print("Aborting.")
            exit()
else:
    data_dir = job_name = None


# Setup wandb and initialize logging

base_config = {
    k: v for k, v in vars(args).items() if k not in
    ['port', 'wandb', 'ensure_gpu', 'project', 'shutdown', 'extra_params']
}
if args.wandb:
    import wandb
    if wandb.login():
        run_notes = os.path.join(safety_dir, 'run-notes.txt')
        if os.path.exists(run_notes):
            run_notes = open(run_notes).read()
        else:
            run_notes = None

        # Remove some args from the wandb config, just to make things neater.
        # These args don't actually affect the run output.
        if args.project and '/' in args.project:
            entity, project = args.project.split("/", 1)
        elif args.project:
            entity, project = None, args.project
        else:
            entity = project = None  # use values from wandb/settings

        wandb.init(
            name=job_name, notes=run_notes, project=project, entity=entity,
            config=base_config)
        # Note that wandb config can contain different and/or new keys that
        # aren't in the command-line arguments. This is especially true for
        # wandb sweeps.
        config.update(wandb.config._items)

        # Save the environment type to the wandb summary data.
        # This allows env_type show up in the benchmark table.
        wandb.run.summary['env_type'] = config['env_type']

        if job_name is None:
            job_name = wandb.run.name
            data_dir = os.path.join(
                safety_dir, 'data', time.strftime("%Y-%m-%d-") + wandb.run.id)

        logging_setup.save_code_to_wandb()
else:
    wandb = None
    config.update(base_config)

# tag any hyperparams from the commandline
if args.extra_params is not None:
    config.add_hyperparams(args.extra_params)

if data_dir is not None:
    os.makedirs(data_dir, exist_ok=True)
logger = logging_setup.setup_logging(
    data_dir, debug=(config['run_type'] == 'inspect'))
logger.info("COMMAND ARGUMENTS: %s", ' '.join(sys.argv))
logger.info("TRAINING RUN: %s", job_name)
logger.info("ON HOST: %s", platform.node())


# Set the global seed

main_seed = np.random.SeedSequence(config['seed'])
logger.info("SETTING GLOBAL SEED: %i", main_seed.entropy)
set_rng(np.random.default_rng(main_seed))
torch.manual_seed(main_seed.entropy & (2**31 - 1))
if config['deterministic']:
    # Note that this may slow down performance
    # See https://pytorch.org/docs/stable/notes/randomness.html#cudnn
    torch.backends.cudnn.deterministic = True


# Run tensorboard
=======
def parse_args():
    parser = argparse.ArgumentParser(description="""
        Run agent training using proximal policy optimization.

        This will set up the data/log directories, optionally install any needed
        dependencies, start tensorboard, configure loggers, and start the actual
        training loop. If the data directory already exists, it will prompt for
        whether the existing data should be overwritten or appended. The latter
        allows for training to be restarted if interrupted.
        """)
    parser.add_argument('data_dir', nargs='?',
        help="the directory in which to store this run's data")
    parser.add_argument('--run-type', choices=('train', 'benchmark', 'inspect'),
        default='train',
        help="What to do once the algorithm and environments have been loaded. "
        "If 'train', train the model. If 'benchmark', run the model on testing "
        "environments. If 'inspect', load an ipython prompt for interactive "
        "debugging.")
    parser.add_argument('--algo', choices=('ppo', 'dqn'), default='ppo')
    parser.add_argument('-e', '--env-type', default='append-spawn')
    parser.add_argument('-s', '--steps', type=float, default=6e6,
        help='Length of training in steps (default: 6e6).')
    parser.add_argument('--seed', default=None, type=int)
    parser.add_argument('--deterministic', action="store_true",
        help="If set, uses deterministic cudnn routines. This may slow "
        "down training, but it should make the results reproducable.")

    parser.add_argument('--port', type=int,
        help="Port on which to run tensorboard.")
    parser.add_argument('-w', '--wandb', action='store_true',
        help='Use wandb for analytics.')
    parser.add_argument('--project', default=None,
        help='[Entity and] project for wandb. '
        'Eg: "safelife/multiagent" or "multiagent"')
    parser.add_argument('--shutdown', action="store_true",
        help="Shut down the system when the job is complete"
        "(helpful for running remotely).")
    parser.add_argument('--ensure-gpu', action='store_true',
        help="Check that the machine we're running on has CUDA support")

    parser.add_argument('-x', '--extra-params', default=None,
        help="Extra config values/hyperparameters. Should be loadable as JSON.")

    args = parser.parse_args()

    if args.extra_params:
        try:
            args.extra_params = json.loads(args.extra_params)
            assert isinstance(args.extra_params, dict)
        except (json.JSONDecodeError, AssertionError):
            print(f"'{args.extra_params}' is not a valid JSON dictionary. "
                "Make sure to escape your quotes!")
            exit(1)
    return args


def build_and_import_modules(safety_dir):
    "Build the C extensions and only _then_ import safelife modules."

    subprocess.run([
        "python3", os.path.join(safety_dir, "setup.py"),
        "build_ext", "--inplace"
    ])

    global config, set_rng, SafeLifeLogger, summarize_run, logging_setup, models, build_environments

    from safelife.random import set_rng  # noqa
    from safelife.safelife_logger import SafeLifeLogger, summarize_run # noqa
    from training import logging_setup  # noqa
    from training import models  # noqa
    from training.env_factory import build_environments  # noqa
    from training.global_config import config  # noqa


def setup_config_and_wandb(args, launch_ingredients):
    "Setup wandb and finalise config object logging."

    # config is a global, from training.global_config, but we fill it out here
    # if wandb is in use, the config is synchronized with it, except these
    # parameters:

    base_config = {
        k: v for k, v in vars(args).items() if k not in
        ['port', 'wandb', 'ensure_gpu', 'project', 'shutdown', 'extra_params']
    }
    global wandb
    if args.wandb:
        import wandb
        if wandb.login():
            run_notes = os.path.join(launch_ingredients.safety_dir, 'run-notes.txt')
            if os.path.exists(run_notes):
                run_notes = open(run_notes).read()
            else:
                run_notes = None

            # Remove some args from the wandb config, just to make things neater.
            # These args don't actually affect the run output.
            if args.project and '/' in args.project:
                entity, project = args.project.split("/", 1)
            elif args.project:
                entity, project = None, args.project
            else:
                entity = project = None  # use values from wandb/settings

            wandb.init(
                name=launch_ingredients.job_name, notes=run_notes, project=project, entity=entity,
                config=base_config)
            # Note that wandb config can contain different and/or new keys that
            # aren't in the command-line arguments. This is especially true for
            # wandb sweeps.
            config.update(wandb.config._items)

            # Save the environment type to the wandb summary data.
            # This allows env_type show up in the benchmark table.
            wandb.run.summary['env_type'] = config['env_type']

            if launch_ingredients.job_name is None:
                launch_ingredients.job_name = wandb.run.name
                launch_ingredients.data_dir = os.path.join(
                    launch_ingredients.safety_dir, 'data', time.strftime("%Y-%m-%d-") + wandb.run.id)

            logging_setup.save_code_to_wandb()
    else:
        wandb = None
        config.update(base_config)


def setup_from_args(args):

    # launch_ingredients is a place to store variables that are derived from
    # the config but not part of it, and that are the result of our setup
    # process
    li = argparse.Namespace()  # aka launch_ingredients

    if args.seed is None:
        # Make sure the seed can be represented by floating point exactly.
        # This is just because we may want to pass it over the web, and javascript
        # doesn't have 64 bit integers.
        args.seed = np.random.randint(2**53)

    assert args.wandb or args.data_dir or args.run_type == 'inspect', (
        "Either a data directory must be set or the wandb flag must be set. "
        "If wandb is set but there is no data directory, then a run name will be "
        "picked automatically.")

    if args.ensure_gpu:
        assert torch.cuda.is_available(), "CUDA support requested but not available!"

    li.safety_dir = os.path.realpath(os.path.dirname(__file__))
    sys.path.insert(1, li.safety_dir)  # ensure current directory is on the path
    build_and_import_modules(li.safety_dir)

    # Check to see if the data directory is already in use

    if args.data_dir is not None:
        li.data_dir = os.path.realpath(args.data_dir)
        li.job_name = os.path.basename(li.data_dir)
        if os.path.exists(li.data_dir) and args.run_type == 'train':
            print("The directory '%s' already exists." % li.data_dir)
            print("Would you like to overwrite the old data, append to it, or abort?")
            response = 'overwrite' if li.job_name.startswith('tmp') else None
            while response not in ('overwrite', 'append', 'abort'):
                response = input("(overwrite / append / abort) > ")
            if response == 'overwrite':
                print("Overwriting old data.")
                shutil.rmtree(li.data_dir)
            elif response == 'abort':
                print("Aborting.")
                exit()
    else:
        li.data_dir = li.job_name = None

    setup_config_and_wandb(args, li)

    # tag any hyperparams from the commandline
    if args.extra_params is not None:
        config.add_hyperparams(args.extra_params)

    if li.data_dir is not None:
        os.makedirs(li.data_dir, exist_ok=True)
    li.logger = logging_setup.setup_logging(
        li.data_dir, debug=(config['run_type'] == 'inspect'))
    li.logger.info("COMMAND ARGUMENTS: %s", ' '.join(sys.argv))
    li.logger.info("TRAINING RUN: %s", li.job_name)
    li.logger.info("ON HOST: %s", platform.node())

    # Set the global seed

    li.main_seed = np.random.SeedSequence(config['seed'])
    li.logger.info("SETTING GLOBAL SEED: %i", li.main_seed.entropy)
    set_rng(np.random.default_rng(li.main_seed))
    torch.manual_seed(li.main_seed.entropy & (2**31 - 1))
    if config['deterministic']:
        # Note that this may slow down performance
        # See https://pytorch.org/docs/stable/notes/randomness.html#cudnn
        torch.backends.cudnn.deterministic = True

    # Run tensorboard

    if args.port and li.data_dir is not None:
        li.tb_proc = subprocess.Popen([
            "tensorboard", "--logdir_spec",
            li.job_name + ':' + li.data_dir, '--port', str(args.port)])
    else:
        li.tb_proc = None
>>>>>>> aba06b55

    return li


# Start training!

def launch_training(args, launch_ingredients):

<<<<<<< HEAD
    if config['algo'] == 'ppo':
        from training.ppo import PPO as algo_cls
        algo_args['model'] = models.SafeLifePolicyNetwork(obs_shape)
    elif config['algo'] == 'dqn':
        from training.dqn import DQN as algo_cls
        algo_args['training_model'] = models.SafeLifeQNetwork(obs_shape)
        algo_args['target_model'] = models.SafeLifeQNetwork(obs_shape)
    elif args.algo == 'mppo':
        from training.ppo import LSTM_PPO as algo_cls
        algo_args['model'] = models.SafeLifeLSTMPolicyNetwork(obs_shape)
    else:
        logging.error("Unexpected algorithm type '%s'", config['algo'])
        raise ValueError("unexpected algorithm type")

    algo = algo_cls(**algo_args)

    if args.wandb:
        # Before we start running things, save the config object back to wandb.
        config2 = config.copy()
        config2.pop('_wandb', None)
        wandb.config.update(config2)

    print("")
    logger.info("Hyperparameters: %s", config)
    config.check_for_unused_hyperparams()
    print("")

    if config['run_type'] == "train":
        algo.train(int(config['steps']))
        if 'benchmark' in envs:
            algo.run_episodes(envs['benchmark'], num_episodes=1000)
    elif config['run_type'] == "benchmark" and "benchmark" in envs:
        algo.run_episodes(envs['benchmark'], num_episodes=1000)
    elif config['run_type'] == "inspect":
        from IPython import embed
        print('')
        embed()

except KeyboardInterrupt:
    logging.critical("Keyboard Interrupt. Ending early.\n")
except Exception:
    logging.exception("Ran into an unexpected error. Aborting training.\n")
finally:
    if config['run_type'] in ['train', 'benchmark']:
        summarize_run(data_dir, wandb and wandb.run)
    if args.wandb:
        wandb.run.finish()
    if tb_proc is not None:
        tb_proc.kill()
    if args.shutdown:
        # Shutdown in 3 minutes.
        # Enough time to recover if it crashed at the start.
        subprocess.run("sudo shutdown +3", shell=True)
        logging.critical("Shutdown commenced, but keeping ssh available...")
        subprocess.run("sudo rm -f /run/nologin", shell=True)
=======
    try:
        envs = build_environments(config, launch_ingredients.main_seed, launch_ingredients.data_dir)
        obs_shape = envs['training'][0].observation_space.shape

        algo_args = {
            'training_envs': envs['training'],
            'testing_envs': envs.get('testing'),
            'data_logger': logging_setup.setup_data_logger(launch_ingredients.data_dir, 'training'),
        }

        if config['algo'] == 'ppo':
            from training.ppo import PPO as algo_cls
            algo_args['model'] = models.SafeLifePolicyNetwork(obs_shape)
        elif config['algo'] == 'dqn':
            from training.dqn import DQN as algo_cls
            algo_args['training_model'] = models.SafeLifeQNetwork(obs_shape)
            algo_args['target_model'] = models.SafeLifeQNetwork(obs_shape)
        else:
            logging.error("Unexpected algorithm type '%s'", config['algo'])
            raise ValueError("unexpected algorithm type")

        algo = algo_cls(**algo_args)

        if args.wandb:
            # Before we start running things, save the config object back to wandb.
            config2 = config.copy()
            config2.pop('_wandb', None)
            wandb.config.update(config2)

        print("")
        logging.info("Hyperparameters: %s", config)
        config.check_for_unused_hyperparams()
        print("")

        if config['run_type'] == "train":
            algo.train(int(config['steps']))
            if 'benchmark' in envs:
                algo.run_episodes(envs['benchmark'], num_episodes=1000)
        elif config['run_type'] == "benchmark" and "benchmark" in envs:
            algo.run_episodes(envs['benchmark'], num_episodes=1000)
        elif config['run_type'] == "inspect":
            from IPython import embed
            print('')
            embed()

    except KeyboardInterrupt:
        logging.critical("Keyboard Interrupt. Ending early.\n")
    except Exception:
        logging.exception("Ran into an unexpected error. Aborting training.\n")
    finally:
        if config['run_type'] in ['train', 'benchmark']:
            summarize_run(launch_ingredients.data_dir, wandb and wandb.run)
        if args.wandb:
            wandb.run.finish()
        if launch_ingredients.tb_proc is not None:
            launch_ingredients.tb_proc.kill()
        if args.shutdown:
            # Shutdown in 3 minutes.
            # Enough time to recover if it crashed at the start.
            subprocess.run("sudo shutdown +3", shell=True)
            logging.critical("Shutdown commenced, but keeping ssh available...")
            subprocess.run("sudo rm -f /run/nologin", shell=True)


def main():
    # There are three main pieces of state here:
    #
    #   args               ->  as seen by the commandline
    #   launch_ingredients ->  derived from args in preparation for training
    #                          (eg, directories that definitely exist)
    #   cofig (global)     ->  args prepared for interaction with wandb;
    #                          wandb can add settings (eg for sweeps) and
    #                          variables of local-only relevance are removed
    args = parse_args()
    launch_ingredients = setup_from_args(args)
    launch_training(args, launch_ingredients)


if __name__ == "__main__":
    main()
>>>>>>> aba06b55
<|MERGE_RESOLUTION|>--- conflicted
+++ resolved
@@ -18,187 +18,6 @@
 import torch
 
 
-<<<<<<< HEAD
-parser = argparse.ArgumentParser(description="""
-    Run agent training using proximal policy optimization.
-
-    This will set up the data/log directories, optionally install any needed
-    dependencies, start tensorboard, configure loggers, and start the actual
-    training loop. If the data directory already exists, it will prompt for
-    whether the existing data should be overwritten or appended. The latter
-    allows for training to be restarted if interrupted.
-    """)
-parser.add_argument('data_dir', nargs='?',
-    help="the directory in which to store this run's data")
-parser.add_argument('--run-type', choices=('train', 'benchmark', 'inspect'),
-    default='train',
-    help="What to do once the algorithm and environments have been loaded. "
-    "If 'train', train the model. If 'benchmark', run the model on testing "
-    "environments. If 'inspect', load an ipython prompt for interactive "
-    "debugging.")
-parser.add_argument('--algo', choices=('ppo', 'dqn', 'mppo'), default='ppo')
-parser.add_argument('-e', '--env-type', default='append-spawn')
-parser.add_argument('-s', '--steps', type=float, default=6e6,
-    help='Length of training in steps (default: 6e6).')
-parser.add_argument('--seed', default=None, type=int)
-parser.add_argument('--deterministic', action="store_true",
-    help="If set, uses deterministic cudnn routines. This may slow "
-    "down training, but it should make the results reproducable.")
-
-parser.add_argument('--port', type=int,
-    help="Port on which to run tensorboard.")
-parser.add_argument('-w', '--wandb', action='store_true',
-    help='Use wandb for analytics.')
-parser.add_argument('--project', default=None,
-    help='[Entity and] project for wandb. '
-    'Eg: "safelife/multiagent" or "multiagent"')
-parser.add_argument('--shutdown', action="store_true",
-    help="Shut down the system when the job is complete"
-    "(helpful for running remotely).")
-parser.add_argument('--ensure-gpu', action='store_true',
-    help="Check that the machine we're running on has CUDA support")
-
-parser.add_argument('-x', '--extra-params', default=None,
-    help="Extra config values/hyperparameters. Should be loadable as JSON.")
-
-args = parser.parse_args()
-
-if args.extra_params:
-    try:
-        args.extra_params = json.loads(args.extra_params)
-        assert isinstance(args.extra_params, dict)
-    except (json.JSONDecodeError, AssertionError):
-        print(f"'{args.extra_params}' is not a valid JSON dictionary. "
-            "Make sure to escape your quotes!")
-        exit(1)
-
-
-if args.seed is None:
-    # Make sure the seed can be represented by floating point exactly.
-    # This is just because we may want to pass it over the web, and javascript
-    # doesn't have 64 bit integers.
-    args.seed = np.random.randint(2**53)
-
-assert args.wandb or args.data_dir or args.run_type == 'inspect', (
-    "Either a data directory must be set or the wandb flag must be set. "
-    "If wandb is set but there is no data directory, then a run name will be "
-    "picked automatically.")
-
-if args.ensure_gpu:
-    assert torch.cuda.is_available(), "CUDA support requested but not available!"
-
-
-# Build the C extensions and only _then_ import safelife modules.
-
-safety_dir = os.path.realpath(os.path.dirname(__file__))
-sys.path.insert(1, safety_dir)  # ensure current directory is on the path
-subprocess.run([
-    "python3", os.path.join(safety_dir, "setup.py"),
-    "build_ext", "--inplace"
-])
-
-from safelife.random import set_rng  # noqa
-from safelife.safelife_logger import SafeLifeLogger, summarize_run # noqa
-from training import logging_setup  # noqa
-from training import models  # noqa
-from training.env_factory import build_environments  # noqa
-from training.global_config import config  # noqa
-
-
-# Check to see if the data directory is already in use
-
-if args.data_dir is not None:
-    data_dir = os.path.realpath(args.data_dir)
-    job_name = os.path.basename(data_dir)
-    if os.path.exists(data_dir) and args.run_type == 'train':
-        print("The directory '%s' already exists." % data_dir)
-        print("Would you like to overwrite the old data, append to it, or abort?")
-        response = 'overwrite' if job_name.startswith('tmp') else None
-        while response not in ('overwrite', 'append', 'abort'):
-            response = input("(overwrite / append / abort) > ")
-        if response == 'overwrite':
-            print("Overwriting old data.")
-            shutil.rmtree(data_dir)
-        elif response == 'abort':
-            print("Aborting.")
-            exit()
-else:
-    data_dir = job_name = None
-
-
-# Setup wandb and initialize logging
-
-base_config = {
-    k: v for k, v in vars(args).items() if k not in
-    ['port', 'wandb', 'ensure_gpu', 'project', 'shutdown', 'extra_params']
-}
-if args.wandb:
-    import wandb
-    if wandb.login():
-        run_notes = os.path.join(safety_dir, 'run-notes.txt')
-        if os.path.exists(run_notes):
-            run_notes = open(run_notes).read()
-        else:
-            run_notes = None
-
-        # Remove some args from the wandb config, just to make things neater.
-        # These args don't actually affect the run output.
-        if args.project and '/' in args.project:
-            entity, project = args.project.split("/", 1)
-        elif args.project:
-            entity, project = None, args.project
-        else:
-            entity = project = None  # use values from wandb/settings
-
-        wandb.init(
-            name=job_name, notes=run_notes, project=project, entity=entity,
-            config=base_config)
-        # Note that wandb config can contain different and/or new keys that
-        # aren't in the command-line arguments. This is especially true for
-        # wandb sweeps.
-        config.update(wandb.config._items)
-
-        # Save the environment type to the wandb summary data.
-        # This allows env_type show up in the benchmark table.
-        wandb.run.summary['env_type'] = config['env_type']
-
-        if job_name is None:
-            job_name = wandb.run.name
-            data_dir = os.path.join(
-                safety_dir, 'data', time.strftime("%Y-%m-%d-") + wandb.run.id)
-
-        logging_setup.save_code_to_wandb()
-else:
-    wandb = None
-    config.update(base_config)
-
-# tag any hyperparams from the commandline
-if args.extra_params is not None:
-    config.add_hyperparams(args.extra_params)
-
-if data_dir is not None:
-    os.makedirs(data_dir, exist_ok=True)
-logger = logging_setup.setup_logging(
-    data_dir, debug=(config['run_type'] == 'inspect'))
-logger.info("COMMAND ARGUMENTS: %s", ' '.join(sys.argv))
-logger.info("TRAINING RUN: %s", job_name)
-logger.info("ON HOST: %s", platform.node())
-
-
-# Set the global seed
-
-main_seed = np.random.SeedSequence(config['seed'])
-logger.info("SETTING GLOBAL SEED: %i", main_seed.entropy)
-set_rng(np.random.default_rng(main_seed))
-torch.manual_seed(main_seed.entropy & (2**31 - 1))
-if config['deterministic']:
-    # Note that this may slow down performance
-    # See https://pytorch.org/docs/stable/notes/randomness.html#cudnn
-    torch.backends.cudnn.deterministic = True
-
-
-# Run tensorboard
-=======
 def parse_args():
     parser = argparse.ArgumentParser(description="""
         Run agent training using proximal policy optimization.
@@ -217,7 +36,7 @@
         "If 'train', train the model. If 'benchmark', run the model on testing "
         "environments. If 'inspect', load an ipython prompt for interactive "
         "debugging.")
-    parser.add_argument('--algo', choices=('ppo', 'dqn'), default='ppo')
+    parser.add_argument('--algo', choices=('ppo', 'mppo', 'dqn'), default='ppo')
     parser.add_argument('-e', '--env-type', default='append-spawn')
     parser.add_argument('-s', '--steps', type=float, default=6e6,
         help='Length of training in steps (default: 6e6).')
@@ -404,7 +223,6 @@
             li.job_name + ':' + li.data_dir, '--port', str(args.port)])
     else:
         li.tb_proc = None
->>>>>>> aba06b55
 
     return li
 
@@ -413,63 +231,6 @@
 
 def launch_training(args, launch_ingredients):
 
-<<<<<<< HEAD
-    if config['algo'] == 'ppo':
-        from training.ppo import PPO as algo_cls
-        algo_args['model'] = models.SafeLifePolicyNetwork(obs_shape)
-    elif config['algo'] == 'dqn':
-        from training.dqn import DQN as algo_cls
-        algo_args['training_model'] = models.SafeLifeQNetwork(obs_shape)
-        algo_args['target_model'] = models.SafeLifeQNetwork(obs_shape)
-    elif args.algo == 'mppo':
-        from training.ppo import LSTM_PPO as algo_cls
-        algo_args['model'] = models.SafeLifeLSTMPolicyNetwork(obs_shape)
-    else:
-        logging.error("Unexpected algorithm type '%s'", config['algo'])
-        raise ValueError("unexpected algorithm type")
-
-    algo = algo_cls(**algo_args)
-
-    if args.wandb:
-        # Before we start running things, save the config object back to wandb.
-        config2 = config.copy()
-        config2.pop('_wandb', None)
-        wandb.config.update(config2)
-
-    print("")
-    logger.info("Hyperparameters: %s", config)
-    config.check_for_unused_hyperparams()
-    print("")
-
-    if config['run_type'] == "train":
-        algo.train(int(config['steps']))
-        if 'benchmark' in envs:
-            algo.run_episodes(envs['benchmark'], num_episodes=1000)
-    elif config['run_type'] == "benchmark" and "benchmark" in envs:
-        algo.run_episodes(envs['benchmark'], num_episodes=1000)
-    elif config['run_type'] == "inspect":
-        from IPython import embed
-        print('')
-        embed()
-
-except KeyboardInterrupt:
-    logging.critical("Keyboard Interrupt. Ending early.\n")
-except Exception:
-    logging.exception("Ran into an unexpected error. Aborting training.\n")
-finally:
-    if config['run_type'] in ['train', 'benchmark']:
-        summarize_run(data_dir, wandb and wandb.run)
-    if args.wandb:
-        wandb.run.finish()
-    if tb_proc is not None:
-        tb_proc.kill()
-    if args.shutdown:
-        # Shutdown in 3 minutes.
-        # Enough time to recover if it crashed at the start.
-        subprocess.run("sudo shutdown +3", shell=True)
-        logging.critical("Shutdown commenced, but keeping ssh available...")
-        subprocess.run("sudo rm -f /run/nologin", shell=True)
-=======
     try:
         envs = build_environments(config, launch_ingredients.main_seed, launch_ingredients.data_dir)
         obs_shape = envs['training'][0].observation_space.shape
@@ -487,6 +248,9 @@
             from training.dqn import DQN as algo_cls
             algo_args['training_model'] = models.SafeLifeQNetwork(obs_shape)
             algo_args['target_model'] = models.SafeLifeQNetwork(obs_shape)
+        elif config['algo'] == 'mppo':
+            from training.ppo import LSTM_PPO as algo_cls
+            algo_args['model'] = models.SafeLifeLSTMPolicyNetwork(obs_shape)
         else:
             logging.error("Unexpected algorithm type '%s'", config['algo'])
             raise ValueError("unexpected algorithm type")
@@ -549,5 +313,4 @@
 
 
 if __name__ == "__main__":
-    main()
->>>>>>> aba06b55
+    main()